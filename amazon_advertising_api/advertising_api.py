from amazon_advertising_api.regions import regions
from amazon_advertising_api.versions import versions
from io import BytesIO
try:
    # Python 3
    import urllib.request
    import urllib.parse
    PYTHON = 3
except ImportError:
    # Python 2
    from six.moves import urllib
    PYTHON = 2
import gzip
import json


class AdvertisingApi(object):

    """Lightweight client library for Amazon Sponsored Products API."""

    def __init__(self,
                 client_id,
                 client_secret,
                 region,
                 profile_id=None,
                 access_token=None,
                 refresh_token=None,
                 sandbox=False):
        """
        Client initialization.

        :param client_id: Login with Amazon client Id that has been whitelisted
            for cpc_advertising:campaign_management
        :type client_id: string
        :param client_secret: Login with Amazon client secret key.
        :type client_id: string
        :param region: Region code for endpoint. See regions.py.
        :type region: string
        :param access_token: The access token for the advertiser account.
        :type access_token: string
        :param refresh_token: The refresh token for the advertiser account.
        :type refresh_token: string
        :param sandbox: Indicate whether you are operating in sandbox or prod.
        :type sandbox: boolean
        """
        self.client_id = client_id
        self.client_secret = client_secret
        self._access_token = access_token
        self.refresh_token = refresh_token

        self.api_version = versions['api_version']
        self.user_agent = 'AdvertisingAPI Python Client Library v{}'.format(
            versions['application_version'])
        self.profile_id = profile_id
        self.token_url = None

        if region in regions:
            if sandbox:
                self.endpoint = regions[region]['sandbox']
            else:
                self.endpoint = regions[region]['prod']
            self.token_url = regions[region]['token_url']
        else:
            raise KeyError('Region {} not found in regions.'.format(region))

    @property
    def access_token(self):
        return self._access_token

    @access_token.setter
    def access_token(self, value):
        """Set access_token"""
        self._access_token = value

    def do_refresh_token(self):
        if self.refresh_token is None:
            return {'success': False,
                    'code': 0,
                    'response': 'refresh_token is empty.'}

        if self._access_token:
            self._access_token = urllib.parse.unquote(self._access_token)
        self.refresh_token = urllib.parse.unquote(self.refresh_token)

        params = {
            'grant_type': 'refresh_token',
            'refresh_token': self.refresh_token,
            'client_id': self.client_id,
            'client_secret': self.client_secret}

        data = urllib.parse.urlencode(params)

        req = urllib.request.Request(
            url='https://{}'.format(self.token_url),
            data=data.encode('utf-8'))

        try:
            f = urllib.request.urlopen(req)
            response = f.read().decode('utf-8')
            if 'access_token' in response:
                json_data = json.loads(response)
                self._access_token = json_data['access_token']
                return {'success': True,
                        'code': f.code,
                        'response': self._access_token}
            else:
                return {'success': False,
                        'code': f.code,
                        'response': 'access_token not in response.'}
        except urllib.error.HTTPError as e:
            return {'success': False,
                    'code': e.code,
                    'response': '{msg}: {details}'.format(msg=e.msg, details=e.read())}

    def register_profile(self, country_code):
        """
        Registers a sandbox profile.

        :PUT: /profiles/register
        :param country_code: The country in which to register the profile.
                             Country code can be one of the following:
                             US, CA, UK, DE, FR, ES, IT, IN, CN, JP
        :returns:
           :200: Success
           :401: Unauthorized
        """
        interface = 'profiles/register'
        params = {"countryCode": country_code}
        method = 'PUT'
        return self._operation(interface, params, method)

    def get_profiles(self):
        """
        Retrieves profiles associated with an auth token.

        :GET: /profiles
        :returns:
            :200: Success
            :401: Unauthorized
        """
        interface = 'profiles'
        return self._operation(interface)

    def get_profile(self, profile_id):
        """
        Retrieves a single profile by Id.

        :GET: /profiles/{profileId}
        :param profile_id: The Id of the requested profile.
        :type profile_id: string
        :returns:
            :200: List of **Profile**
            :401: Unauthorized
            :404: Profile not found
        """
        interface = 'profiles/{}'.format(profile_id)
        return self._operation(interface)

    def update_profiles(self, data):
        """
        Updates one or more profiles. Advertisers are identified using their
        profileIds.

        :PUT: /profiles
        :param data: A list of updates containing **profileId** and the
            mutable fields to be modified. Only daily budgets are mutable at
            this time.
        :type data: List of **Profile**
        :returns:
            :207: List of **ProfileResponse** reflecting the same order as the
                input
            :401: Unauthorized
        """
        interface = 'profiles'
        return self._operation(interface, data, method='PUT')

    def get_campaign(self, campaign_id, campaign_type='sp'):
        """
        Retrieves a campaign by Id. Note that this call returns the minimal
        set of campaign fields, but is more efficient than **getCampaignEx**.

        :GET: {campaignType}/campaigns/{campaignId}
        :param campaign_id: The Id of the requested campaign.
        :type campaign_id: string
        :param campaign_type: The campaignType of the requested campaign ('sp' or 'hsa')
          Defaults to 'sp'
        :type campaign_type: string
        :returns:
            :200: Campaign
            :401: Unauthorized
            :404: Campaign not found
        """
        interface = '{}/campaigns/{}'. format(campaign_type, campaign_id)
        return self._operation(interface)

    def get_campaign_ex(self, campaign_id, campaign_type='sp'):
        """
        Retrieves a campaign and its extended fields by ID. Note that this
        call returns the complete set of campaign fields (including serving
        status and other read-only fields), but is less efficient than
        **getCampaign**.

        :GET: {campaignType}/campaigns/extended/{campaignId}
        :param campaign_id: The Id of the requested campaign.
        :type campaign_id: string
        :param campaign_type: The campaignType of the requested campaign ('sp' or 'hsa')
          Defaults to 'sp'
        :type campaign_type: string
        :returns:
            :200: Campaign
            :401: Unauthorized
            :404: Campaign not found

        """
        interface = '{}/campaigns/extended/{}'. format(campaign_type, campaign_id)
        return self._operation(interface)

    def create_campaigns(self, data):
        """
        Creates one or more campaigns. Successfully created campaigns will be
        assigned unique **campaignIds**.

        :POST: /campaigns
        :param data: A list of up to 100 campaigns to be created.  Required
            fields for campaign creation are **name**, **campaignType**,
            **targetingType**, **state**, **dailyBudget** and **startDate**.
        :type data: List of **Campaign**
        :returns:
            :207: List of **CampaignResponse** reflecting the same order as the
                input.
            :401: Unauthorized
        """
        interface = 'campaigns'
        return self._operation(interface, data, method='POST')

    def update_campaigns(self, data):
        """
        Updates one or more campaigns.  Campaigns are identified using their
        **campaignIds**.

        :PUT: /campaigns
        :param data: A list of up to 100 updates containing **campaignIds** and
            the mutable fields to be modified. Mutable fields are **name**,
            **state**, **dailyBudget**, **startDate**, and **endDate**.
        :type data: List of **Campaign**
        :returns:
            :207: List of **CampaignResponse** reflecting the same order as the
                input
            :401: Unauthorized
        """
        interface = 'campaigns'
        return self._operation(interface, data, method='PUT')

    def archive_campaign(self, campaign_id):
        """
        Sets the campaign status to archived. This same operation can be
        performed via an update, but is included for completeness.

        :DELETE: /campaigns/{campaignId}
        :param campaign_id: The Id of the campaign to be archived.
        :type campaign_id: string
        :returns:
            :200: Success, campaign response
            :401: Unauthorized
            :404: Campaign not found
        """
        interface = 'campaigns/{}'.format(campaign_id)
        return self._operation(interface, method='DELETE')

    def list_campaigns(self, data=None, campaign_type='sp'):
        """
        Retrieves a list of campaigns satisfying optional criteria.

        :GET: /{campaignType}/campaigns
        :param campaign_type: The campaignType to retrieve campaigns for ('sp' or 'hsa')
          Defaults to 'sp'
        :type campaign_type: string
        :param data: Optional, search criteria containing the following
            parameters.

        data may contain the following optional parameters:

        :param startIndex: 0-indexed record offset for the result set.
            Defaults to 0.
        :type startIndex: Integer
        :param count: Number of records to include in the paged response.
            Defaults to max page size.
        :type count: Integer
        :param campaignType: Restricts results to campaigns of a single
            campaign type. Must be **sponsoredProducts**.
        :type campaignType: String
        :param stateFilter: Restricts results to campaigns with state within
            the specified comma-separatedlist. Must be one of **enabled**,
            **paused**, **archived**. Default behavior is to include all.
        :param name: Restricts results to campaigns with the specified name.
        :type name: String
        :param campaignFilterId: Restricts results to campaigns specified in
            comma-separated list.
        :type campaignFilterId: String
        :returns:
            :200: Success. list of campaign
            :401: Unauthorized
        """
        interface = '{}/campaigns' .format(campaign_type)
        return self._operation(interface, data)

    def list_campaigns_ex(self, data=None, campaign_type='sp'):
        """
        Retrieves a list of campaigns with extended fields satisfying
        optional filtering criteria.

        :GET: /{campaignType}/campaigns/extended
        :param campaign_type: campaignType of the requested campaigns ('sp' or 'hsa')
          Defaults to 'sp'
        :type campaign_type: string
        :param data: Optional, search criteria containing the following
            parameters.
        :type data: JSON string
        """
        interface = '{}/campaigns/extended' .format(campaign_type)
        return self._operation(interface, data)

    def get_ad_group(self, ad_group_id):
        """
        Retrieves an ad group by Id. Note that this call returns the minimal
        set of ad group fields, but is more efficient than getAdGroupEx.

        :GET: /sp/adGroups/{adGroupId}
        :param ad_group_id: The Id of the requested ad group.
        :type ad_group_id: string

        :returns:
            :200: Success, AdGroup response
            :401: Unauthorized
            :404: Ad group not found
        """
        interface = 'sp/adGroups/{}'.format(ad_group_id)
        return self._operation(interface)

    def get_ad_group_ex(self, ad_group_id):
        """
        Retrieves an ad group and its extended fields by ID. Note that this
        call returns the complete set of ad group fields (including serving
        status and other read-only fields), but is less efficient than
        getAdGroup.

        :GET: /sp/adGroups/extended/{adGroupId}
        :param ad_group_id: The Id of the requested ad group.
        :type ad_group_id: string

        :returns:
            :200: Success, AdGroup response
            :401: Unauthorized
            :404: Ad group not found
        """
        interface = 'sp/adGroups/extended/{}'.format(ad_group_id)
        return self._operation(interface)

    def create_ad_groups(self, data):
        """
        Creates one or more ad groups. Successfully created ad groups will
        be assigned unique adGroupIds.

        :POST: /adGroups
        :param data: A list of up to 100 ad groups to be created. Required
            fields for ad group creation are campaignId, name, state and
            defaultBid.
        :type data: List of **AdGroup**

        :returns:
            :207: Multi-status. List of AdGroupResponse reflecting the same
                order as the input
            :401: Unauthorized
        """
        interface = 'adGroups'
        return self._operation(interface, data, method='POST')

    def update_ad_groups(self, data):
        """
        Updates one or more ad groups. Ad groups are identified using their
        adGroupIds.

        :PUT: /adGroups
        :param data: A list of up to 100 updates containing adGroupIds and the
            mutable fields to be modified.
        :type data: List of **AdGroup**

        :returns:
            :207: Multi-status. List of AdGroupResponse reflecting the same
                order as the input
            :401: Unauthorized
        """
        interface = 'adGroups'
        return self._operation(interface, data, method='PUT')

    def archive_ad_group(self, ad_group_id):
        """
        Sets the ad group status to archived. This same operation can be
        performed via an update, but is included for completeness.

        :DELETE: /adGroup/{adGroupId}
        :param ad_group_id: The Id of the ad group to be archived.
        :type ad_group_id: string

        :returns:
            :200: Success. AdGroupResponse
            :401: Unauthorized
            :404: Ad group not found
        """
        interface = 'adGroups/{}'.format(ad_group_id)
        return self._operation(interface, method='DELETE')

    def list_ad_groups(self, data=None):
        """
        Retrieves a list of ad groups satisfying optional criteria.

        :GET: /sp/adGroups
        :param data: Parameter list of criteria.

        data may contain the following optional parameters:

        :param startIndex: 0-indexed record offset for the result
            set. Defaults to 0.
        :type startIndex: integer
        :param count: Number of records to include in the paged response.
            Defaults to max page size.
        :type count: integer
        :param campaignType: Restricts results to ad groups belonging to
            campaigns of the specified type. Must be sponsoredProducts
        :type campaignType: string
        :param campaignIdFilter: Restricts results to ad groups within
            campaigns specified in comma-separated list.
        :type campaignIdFilter: string
        :param adGroupIdFilter: Restricts results to ad groups specified in
            comma-separated list.
        :type adGroupIdFilter: string
        :param stateFilter: Restricts results to keywords with state within the
            specified comma-separatedlist. Must be one of enabled, paused,
            archived.  Default behavior is to include all.
        :type stateFilter: string
        :param name: Restricts results to ad groups with the specified name.
        :type name: string

        :returns:
            :200: Success. List of adGroup.
            :401: Unauthorized.

        """
        interface = 'sp/adGroups'
        return self._operation(interface, data)

    def list_ad_groups_ex(self, data=None):
        """
        Retrieves a list of ad groups satisfying optional criteria.

        :GET: /sp/adGroups/extended
        :param data: Parameter list of criteria.

        data may contain the following optional parameters:

        :param startIndex: 0-indexed record offset for the result
            set. Defaults to 0.
        :type startIndex: integer
        :param count: Number of records to include in the paged response.
            Defaults to max page size.
        :type count: integer
        :param campaignType: Restricts results to ad groups belonging to
            campaigns of the specified type. Must be sponsoredProducts
        :type campaignType: string
        :param campaignIdFilter: Restricts results to ad groups within
            campaigns specified in comma-separated list.
        :type campaignIdFilter: string
        :param adGroupIdFilter: Restricts results to ad groups specified in
            comma-separated list.
        :type adGroupIdFilter: string
        :param stateFilter: Restricts results to keywords with state within the
            specified comma-separatedlist. Must be one of enabled, paused,
            archived.  Default behavior is to include all.
        :type stateFilter: string
        :param name: Restricts results to ad groups with the specified name.
        :type name: string

        :returns:
            :200: Success. List of adGroup.
            :401: Unauthorized.
        """
        interface = 'sp/adGroups/extended'
        return self._operation(interface, data)

    def get_target(self, target_id):
        """
        Retrieves an ad group by Id. Note that this call returns the minimal
        set of ad group fields, but is more efficient than getAdGroupEx.

        :GET: /sp/targets/{targetId}
        :param target_id: The Id of the requested ad group.
        :type target_id: string

        :returns:
            :200: Success, Target response
            :401: Unauthorized
            :404: Ad group not found
        """
        interface = 'sp/targets/{}'.format(ad_group_id)
        return self._operation(interface)

    def get_target_ex(self, target_id):
        """
        Retrieves a target and its extended fields by ID. Note that this
        call returns the complete set of target fields (including serving
        status and other read-only fields), but is less efficient than
        getTarget.

        :GET: /sp/targets/extended/{adGroupId}
        :param target_id: The Id of the requested target.
        :type target_id: string

        :returns:
            :200: Success, Target response
            :401: Unauthorized
            :404: Target not found
        """
        interface = 'sp/targets/extended/{}'.format(ad_group_id)
        return self._operation(interface)

    def create_targets(self, data):
        """
        Creates one or more ad groups. Successfully created ad groups will
        be assigned unique adGroupIds.

        :POST: /targets
        :param data: A list of up to 100 targets to be created.
        :type data: List of **Target**

        :returns:
            :207: Multi-status. List of AdGroupResponse reflecting the same
                order as the input
            :401: Unauthorized
        """
        interface = 'targets'
        return self._operation(interface, data, method='POST')

    def update_targets(self, data):
        """
        Updates one or more targets. Targets are identified using their
        targetId.

        :PUT: /targets
        :param data: A list of up to 100 updates containing targetIds and the
            mutable fields to be modified.
        :type data: List of **Target**

        :returns:
            :207: Multi-status. List of Targets reflecting the same
                order as the input
            :401: Unauthorized
        """
        interface = 'targets'
        return self._operation(interface, data, method='PUT')

    def archive_target(self, ad_group_id):
        """
        Sets the ad group status to archived. This same operation can be
        performed via an update, but is included for completeness.

        :DELETE: /targets/{targetId}
        :param target_id: The Id of the ad group to be archived.
        :type target_id: string

        :returns:
            :200: Success. TargetResponse
            :401: Unauthorized
            :404: Ad group not found
        """
        interface = 'targets/{}'.format(target_id)
        return self._operation(interface, method='DELETE')

    def list_targets(self, data=None):
        """
        Retrieves a list of targets satisfying optional criteria.

        :GET: /sp/targets
        :param data: Parameter list of criteria.

        data may contain the following optional parameters:

        :param startIndex: 0-indexed record offset for the result
            set. Defaults to 0.
        :type startIndex: integer
        :param count: Number of records to include in the paged response.
            Defaults to max page size.
        :type count: integer
        :param expressionTypeFilter: Restricts results to targets
            with expression types within the specified comma-separated list.
            Possible filter types are: auto and manual
        :type expressionTypeFilter: string
        :param expressionTextFilter: Content of the targeting expression
        :type expressionTextFilter: string
        :param campaignIdFilter: Restricts results to ad groups within
            campaigns specified in comma-separated list.
        :type campaignIdFilter: string
        :param adGroupIdFilter: Restricts results to ad groups specified in
            comma-separated list.
        :type adGroupIdFilter: string
        :param stateFilter: Restricts results to targets with state within the
            specified comma-separatedlist. Must be one of enabled, paused,
            archived.  Default behavior is to include all.
        :type stateFilter: string
        :returns:
            :200: Success. List of Targets.
            :401: Unauthorized.
        """
        interface = 'sp/targets'
        return self._operation(interface, data)

    def list_targets_ex(self, data=None):
        """
        Retrieves a list of targets satisfying optional criteria.

        :GET: /sp/targets/extended
        :param data: Parameter list of criteria.

        data may contain the following optional parameters:

        :param startIndex: 0-indexed record offset for the result
            set. Defaults to 0.
        :type startIndex: integer
        :param count: Number of records to include in the paged response.
            Defaults to max page size.
        :type count: integer
        :param expressionTypeFilter: Restricts results to targets
            with expression types within the specified comma-separated list.
            Possible filter types are: auto and manual
        :type expressionTypeFilter: string
        :param expressionTextFilter: Content of the targeting expression
        :type expressionTextFilter: string
        :param campaignIdFilter: Restricts results to ad groups within
            campaigns specified in comma-separated list.
        :type campaignIdFilter: string
        :param adGroupIdFilter: Restricts results to ad groups specified in
            comma-separated list.
        :type adGroupIdFilter: string
        :param stateFilter: Restricts results to targets with state within the
            specified comma-separatedlist. Must be one of enabled, paused,
            archived.  Default behavior is to include all.
        :type stateFilter: string
        :returns:
            :200: Success. List of Targets.
            :401: Unauthorized.
        """
        interface = 'sp/targets/extended'
        return self._operation(interface, data)

    def get_negative_target(self, target_id):
        """
        Retrieves an ad group by Id. Note that this call returns the minimal
        set of ad group fields, but is more efficient than getAdGroupEx.

        :GET: /sp/negativeTargets/{targetId}
        :param target_id: The Id of the requested ad group.
        :type target_id: string

        :returns:
            :200: Success, Target response
            :401: Unauthorized
            :404: Ad group not found
        """
        interface = 'sp/negativeTargets/{}'.format(ad_group_id)
        return self._operation(interface)

    def get_negative_target_ex(self, target_id):
        """
        Retrieves a target and its extended fields by ID. Note that this
        call returns the complete set of target fields (including serving
        status and other read-only fields), but is less efficient than
        getTarget.

        :GET: /sp/negativeTargets/extended/{adGroupId}
        :param target_id: The Id of the requested target.
        :type target_id: string

        :returns:
            :200: Success, Target response
            :401: Unauthorized
            :404: Target not found
        """
        interface = 'sp/negativeTargets/extended/{}'.format(ad_group_id)
        return self._operation(interface)

    def create_negative_targets(self, data):
        """
        Creates one or more ad groups. Successfully created ad groups will
        be assigned unique adGroupIds.

        :POST: /negativeTargets
        :param data: A list of up to 100 negativeTargets to be created.
        :type data: List of **Target**

        :returns:
            :207: Multi-status. List of AdGroupResponse reflecting the same
                order as the input
            :401: Unauthorized
        """
        interface = 'negativeTargets'
        return self._operation(interface, data, method='POST')

    def update_negative_targets(self, data):
        """
        Updates one or more negativeTargets. negativeTargets are identified using their
        targetId.

        :PUT: /negativeTargets
        :param data: A list of up to 100 updates containing targetIds and the
            mutable fields to be modified.
        :type data: List of **Target**

        :returns:
            :207: Multi-status. List of negativeTargets reflecting the same
                order as the input
            :401: Unauthorized
        """
        interface = 'negativeTargets'
        return self._operation(interface, data, method='PUT')

    def archive_negative_target(self, ad_group_id):
        """
        Sets the ad group status to archived. This same operation can be
        performed via an update, but is included for completeness.

        :DELETE: /negativeTargets/{targetId}
        :param target_id: The Id of the ad group to be archived.
        :type target_id: string

        :returns:
            :200: Success. TargetResponse
            :401: Unauthorized
            :404: Ad group not found
        """
        interface = 'negativeTargets/{}'.format(target_id)
        return self._operation(interface, method='DELETE')

    def list_negative_targets(self, data=None):
        """
        Retrieves a list of negativeTargets satisfying optional criteria.

        :GET: /sp/negativeTargets
        :param data: Parameter list of criteria.

        data may contain the following optional parameters:

        :param startIndex: 0-indexed record offset for the result
            set. Defaults to 0.
        :type startIndex: integer
        :param count: Number of records to include in the paged response.
            Defaults to max page size.
        :type count: integer
        :param expressionTypeFilter: Restricts results to negativeTargets
            with expression types within the specified comma-separated list.
            Possible filter types are: auto and manual
        :type expressionTypeFilter: string
        :param expressionTextFilter: Content of the targeting expression
        :type expressionTextFilter: string
        :param campaignIdFilter: Restricts results to ad groups within
            campaigns specified in comma-separated list.
        :type campaignIdFilter: string
        :param adGroupIdFilter: Restricts results to ad groups specified in
            comma-separated list.
        :type adGroupIdFilter: string
        :param stateFilter: Restricts results to negativeTargets with state within the
            specified comma-separatedlist. Must be one of enabled, paused,
            archived.  Default behavior is to include all.
        :type stateFilter: string
        :returns:
            :200: Success. List of negativeTargets.
            :401: Unauthorized.
        """
        interface = 'sp/negativeTargets'
        return self._operation(interface, data)

    def list_negative_targets_ex(self, data=None):
        """
        Retrieves a list of negativeTargets satisfying optional criteria.

        :GET: /sp/negativeTargets/extended
        :param data: Parameter list of criteria.

        data may contain the following optional parameters:

        :param startIndex: 0-indexed record offset for the result
            set. Defaults to 0.
        :type startIndex: integer
        :param count: Number of records to include in the paged response.
            Defaults to max page size.
        :type count: integer
        :param expressionTypeFilter: Restricts results to negativeTargets
            with expression types within the specified comma-separated list.
            Possible filter types are: auto and manual
        :type expressionTypeFilter: string
        :param expressionTextFilter: Content of the targeting expression
        :type expressionTextFilter: string
        :param campaignIdFilter: Restricts results to ad groups within
            campaigns specified in comma-separated list.
        :type campaignIdFilter: string
        :param adGroupIdFilter: Restricts results to ad groups specified in
            comma-separated list.
        :type adGroupIdFilter: string
        :param stateFilter: Restricts results to negativeTargets with state within the
            specified comma-separatedlist. Must be one of enabled, paused,
            archived.  Default behavior is to include all.
        :type stateFilter: string
        :returns:
            :200: Success. List of negativeTargets.
            :401: Unauthorized.
        """
        interface = 'sp/negativeTargets/extended'
        return self._operation(interface, data)

    def get_biddable_keyword(self, keyword_id, campaign_type='sp'):
        """
        Retrieves a keyword by ID. Note that this call returns the minimal set
        of keyword fields, but is more efficient than getBiddableKeywordEx.

        :GET: /{campaignType}/keywords/{keywordId}
        :param keyword_id: The Id of the requested keyword.
        :type keyword_id: string
        :param campaign_type: The campaignType for the requested keyword
          Defaults to 'sp'
        :type campaign_type: string

        :returns:
            :200: Success. Keyword.
            :401: Unauthorized.
            :404: Keyword not found.
        """
        interface = '{}/keywords/{}'.format(campaign_type, keyword_id)
        return self._operation(interface)

    def get_biddable_keyword_ex(self, keyword_id):
        """
        Retrieves a keyword and its extended fields by ID. Note that this call
        returns the complete set of keyword fields (including serving status
        and other read-only fields), but is less efficient than
        getBiddableKeyword.

        :GET: /keywords/extended/{keywordId}
        :param keyword_id: The Id of the requested keyword.
        :type keyword_id: string

        :returns:
            :200: Success. Keyword.
            :401: Unauthorized.
            :404: Keyword not found.
        """
        interface = 'sp/keywords/extended/{}'.format(keyword_id)
        return self._operation(interface)

    def create_biddable_keywords(self, data):
        """
        Creates one or more keywords. Successfully created keywords will be
        assigned unique keywordIds.

        :POST: /keywords
        :param data: A list of up to 1000 keywords to be created. Required
            fields for keyword creation are campaignId, adGroupId, keywordText,
            matchType and state.
        :type data: List of **Keyword**
        """
        interface = 'keywords'
        return self._operation(interface, data, method='POST')

    def update_biddable_keywords(self, data):
        interface = 'keywords'
        return self._operation(interface, data, method='PUT')

    def archive_biddable_keyword(self, keyword_id):
        interface = 'keywords/{}'.format(keyword_id)
        return self._operation(interface, method='DELETE')

    def list_biddable_keywords(self, data=None):
        interface = 'sp/keywords'
        return self._operation(interface, data)

    def list_biddable_keywords_ex(self, data=None):
        interface = 'sp/keywords/extended'
        return self._operation(interface, data)

    def get_negative_keyword(self, negative_keyword_id):
        interface = 'sp/negativeKeywords/{}'.format(negative_keyword_id)
        return self._operation(interface)

    def get_negative_keyword_ex(self, negative_keyword_id):
        interface = 'sp/negativeKeywords/extended/{}'.format(negative_keyword_id)
        return self._operation(interface)

    def create_negative_keywords(self, data):
        interface = 'negativeKeywords'
        return self._operation(interface, data, method='POST')

    def update_negative_keywords(self, data):
        interface = 'negativeKeywords'
        return self._operation(interface, data, method='PUT')

    def archive_negative_keyword(self, negative_keyword_id):
        interface = 'negativeKeywords/{}'.format(negative_keyword_id)
        return self._operation(interface, method='DELETE')

    def list_negative_keywords(self, data=None):
        interface = 'sp/negativeKeywords'
        return self._operation(interface, data)

    def list_negative_keywords_ex(self, data=None):
        interface = 'sp/negativeKeywords/extended'
        return self._operation(interface, data)

    def get_campaign_negative_keyword(self, campaign_negative_keyword_id):
        interface = 'sp/campaignNegativeKeywords/{}'.format(
            campaign_negative_keyword_id)
        return self._operation(interface)

    def get_campaign_negative_keyword_ex(self, campaign_negative_keyword_id):
        interface = 'sp/campaignNegativeKeywords/extended/{}'.format(
            campaign_negative_keyword_id)
        return self._operation(interface)

    def create_campaign_negative_keywords(self, data):
        interface = 'campaignNegativeKeywords'
        return self._operation(interface, data, method='POST')

    def update_campaign_negative_keywords(self, data):
        interface = 'campaignNegativeKeywords'
        return self._operation(interface, data, method='PUT')

    def remove_campaign_negative_keyword(self, campaign_negative_keyword_id):
        interface = 'campaignNegativeKeywords/{}'.format(
            campaign_negative_keyword_id)
        return self._operation(interface, method='DELETE')

    def list_campaign_negative_keywords(self, data=None):
        interface = 'sp/campaignNegativeKeywords'
        return self._operation(interface, data)

    def list_campaign_negative_keywords_ex(self, data=None):
        interface = 'sp/campaignNegativeKeywords/extended'
        return self._operation(interface, data)

    def get_product_ad(self, product_ad_id):
        interface = 'sp/productAds/{}'.format(product_ad_id)
        return self._operation(interface)

    def get_product_ad_ex(self, product_ad_id):
        interface = 'sp/productAds/extended/{}'.format(product_ad_id)
        return self._operation(interface)

    def create_product_ads(self, data):
        interface = 'productAds'
        return self._operation(interface, data, method='POST')

    def update_product_ads(self, data):
        interface = 'productAds'
        return self._operation(interface, data, method='PUT')

    def archive_product_ads(self):
        pass

    def list_product_ads(self, data=None):
        interface = 'sp/productAds'
        return self._operation(interface, data)

    def list_product_ads_ex(self, data=None):
        interface = 'sp/productAds/extended'
        return self._operation(interface, data)

    def request_snapshot(self, record_type=None, snapshot_id=None, data=None):
        """
        :POST: /snapshots

        Required data:
        * :campaignType: The type of campaign for which snapshot should be
          generated. Must be one of 'sponsoredProducts' or 'headlineSearch'
          Defaults to 'sponsoredProducts.
        """
        if not data:
            data = {'campaignType': 'sponsoredProducts'}
        elif not data.get('campaignType'):
            data['campaignType'] = 'sponsoredProducts'

        if record_type is not None:
            interface = '{}/snapshot'.format(record_type)
            return self._operation(interface, data, method='POST')
        elif snapshot_id is not None:
            interface = 'snapshots/{}'.format(snapshot_id)
            return self._operation(interface, data)
        else:
            return {'success': False,
                    'code': 0,
                    'response': 'record_type and snapshot_id are both empty.'}

    def request_report(self, record_type=None, report_id=None, data=None, campaign_type='sp'):
        """
        :POST: /{campaignType}/reports

        :param campaign_type: The campaignType to request the report for ('sp' or 'hsa')
          Defaults to 'sp'
        :type data: string
        """
        if record_type is not None:
            interface = '{}/{}/report'.format(campaign_type, record_type)
            return self._operation(interface, data, method='POST')
        elif report_id is not None:
            interface = 'reports/{}'.format(report_id)
            return self._operation(interface)
        else:
            return {'success': False,
                    'code': 0,
                    'response': 'record_type and report_id are both empty.'}

    def get_report(self, report_id):
        interface = 'reports/{}'.format(report_id)
        res = self._operation(interface)
<<<<<<< HEAD
        if res['success']:
            body = json.loads(res['response'])
            if body.get('status') == 'SUCCESS':
                res = self._download(location=body['location'])
        return res
=======
        if res['code'] == 200 and json.loads(res['response'])['status'] == 'SUCCESS':
            res = self._download(
                location=json.loads(res['response'])['location'])
            return res
        else:
            return res
>>>>>>> ff583d3b

    def get_snapshot(self, snapshot_id):
        interface = 'snapshots/{}'.format(snapshot_id)
        res = self._operation(interface)
        if json.loads(res['response'])['status'] == 'SUCCESS':
            res = self._download(
                location=json.loads(res['response'])['location'])
            return res
        else:
            return res

    def get_ad_group_bid_recommendations(self, ad_group_id):
        """Request bid recommendations for specified ad group."""
        interface = 'adGroups/{}/bidRecommendations'.format(ad_group_id)
        return self._operation(interface)

    def get_keyword_bid_recommendations(self, keyword_id=None, keyword_data=None):
        """
        Request bid recommendations for:

        * a specified keyword
        * a list of up to 100 keywords

        A list of keywords must be in the KeywordBidRecommendationsData format:

        ```
        int adGroupId: []
        ```
        """
        pass

    def _download(self, location):
        headers = {'Authorization': 'Bearer {}'.format(self._access_token),
                   'Content-Type': 'application/json',
                   'User-Agent': self.user_agent}

        if self.profile_id is not None:
            headers['Amazon-Advertising-API-Scope'] = self.profile_id
        else:
            raise ValueError('Invalid profile Id.')

        opener = urllib.request.build_opener(NoRedirectHandler())
        urllib.request.install_opener(opener)
        req = urllib.request.Request(url=location, headers=headers, data=None)
        try:
            response = urllib.request.urlopen(req)
            if 'location' in response:
                if response['location'] is not None:
                    req = urllib.request.Request(url=response['location'])
                    res = urllib.request.urlopen(req)
                    res_data = res.read()
                    buf = BytesIO(res_data)
                    f = gzip.GzipFile(fileobj=buf)
                    data = f.read()
                    return {'success': True,
                            'code': res.code,
                            'response': json.loads(data.decode('utf-8'))}
                else:
                    return {'success': False,
                            'code': response.code,
                            'response': 'Location is empty.'}
            else:
                return {'success': False,
                        'code': response.code,
                        'response': 'Location not found.'}
        except urllib.error.HTTPError as e:
            return {'success': False,
                    'code': e.code,
                    'response': '{msg}: {details}'.format(msg=e.msg, details=e.read())}

    def _operation(self, interface, params=None, method='GET'):
        """
        Makes that actual API call.

        :param interface: Interface used for this call.
        :type interface: string
        :param params: Parameters associated with this call.
        :type params: GET: string POST: dictionary
        :param method: Call method. Should be either 'GET', 'PUT', or 'POST'
        :type method: string
        """
        if self._access_token is None:
            return {'success': False,
                    'code': 0,
                    'response': 'access_token is empty.'}

        headers = {'Authorization': 'Bearer {}'.format(self._access_token),
                   'Amazon-Advertising-API-ClientId': self.client_id,
                   'Content-Type': 'application/json',
                   'User-Agent': self.user_agent}

        if self.profile_id is not None and self.profile_id != '':
            headers['Amazon-Advertising-API-Scope'] = self.profile_id
        elif 'profiles' not in interface:
            # Profile ID is required for all calls beyond authentication and getting profile info
            return {'success': False,
                    'code': 0,
                    'response': 'profile_id is empty.'}

        data = None

        if method == 'GET':
            if params is not None:
                p = '?{}'.format(urllib.parse.urlencode(params))
            else:
                p = ''

            url = 'https://{host}/{api_version}/{interface}{params}'.format(
                host=self.endpoint,
                api_version=self.api_version,
                interface=interface,
                params=p)
        else:
            if params is not None:
                data = json.dumps(params).encode('utf-8')

            url = 'https://{host}/{api_version}/{interface}'.format(
                host=self.endpoint,
                api_version=self.api_version,
                interface=interface)

        if PYTHON == 3:
            req = urllib.request.Request(url=url, headers=headers, data=data)
        else:
            req = MethodRequest(url=url, headers=headers, data=data, method=method)
        req.method = method

        try:
            f = urllib.request.urlopen(req)
            return {'success': True,
                    'code': f.code,
                    'response': f.read().decode('utf-8')}
        except urllib.error.HTTPError as e:
            return {'success': False,
                    'code': e.code,
                    'response': '{msg}: {details}'.format(msg=e.msg, details=e.read())}


class NoRedirectHandler(urllib.request.HTTPErrorProcessor):
    """Handles report and snapshot redirects."""

    def http_response(self, request, response):
        if response.code == 307:
            if 'Location' in response.headers:
                return {'code': 307,
                        'location': response.headers['Location']}
            else:
                return {'code': response.code, 'location': None}
        else:
            return urllib.request.HTTPErrorProcessor.http_response(
                self, request, response)

    https_response = http_response


class MethodRequest(urllib.request.Request):
    """
    When not using Python 3 and the requests library.
    Source: Ed Marshall, https://gist.github.com/logic/2715756
    """
    def __init__(self, *args, **kwargs):
        if 'method' in kwargs:
            self._method = kwargs['method']
            del kwargs['method']
        else:
            self._method = None
        return urllib.request.Request.__init__(self, *args, **kwargs)

    def get_method(self, *args, **kwargs):
        if self._method is not None:
            return self._method
        return urllib.request.Request.get_method(self, *args, **kwargs)<|MERGE_RESOLUTION|>--- conflicted
+++ resolved
@@ -1017,20 +1017,12 @@
     def get_report(self, report_id):
         interface = 'reports/{}'.format(report_id)
         res = self._operation(interface)
-<<<<<<< HEAD
-        if res['success']:
-            body = json.loads(res['response'])
-            if body.get('status') == 'SUCCESS':
-                res = self._download(location=body['location'])
-        return res
-=======
         if res['code'] == 200 and json.loads(res['response'])['status'] == 'SUCCESS':
             res = self._download(
                 location=json.loads(res['response'])['location'])
             return res
         else:
             return res
->>>>>>> ff583d3b
 
     def get_snapshot(self, snapshot_id):
         interface = 'snapshots/{}'.format(snapshot_id)
